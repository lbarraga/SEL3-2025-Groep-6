--- conflicted
+++ resolved
@@ -5,26 +5,16 @@
 from evosax import OpenES
 from jax.flatten_util import ravel_pytree
 
-<<<<<<< HEAD
 from brittle_star_environment import create_evaluation_fn, NUM_EVALUATIONS_PER_INDIVIDUAL
 from config import NUM_ARMS, NUM_OSCILLATORS_PER_ARM, SEED, FIXED_OMEGA, \
     TARGET_SAMPLING_RADIUS
-=======
-from brittle_star_environment import create_evaluation_fn
-from config import NUM_ARMS, NUM_OSCILLATORS_PER_ARM, SEED, TARGET_SAMPLING_RADIUS, FIXED_OMEGA
->>>>>>> 83b0be92
 from nn import CPGController
-from util import generate_cpg_for_eval
 from wandb_evosax_logger import WandbEvosaxLogger
 
 POPULATION_SIZE = 300
 NUM_GENERATIONS = 500
 SIGMA_INIT = 0.1
-<<<<<<< HEAD
 WANDB_PROJECT_NAME = "evosax_brittle_star_nn_k_eval"  # Updated project name
-=======
-WANDB_PROJECT_NAME = "evosax_brittle_star_nn"
->>>>>>> 83b0be92
 
 master_key = jax.random.PRNGKey(SEED)
 rng, model_init_rng = jax.random.split(master_key)
@@ -47,7 +37,7 @@
         "num_model_params": num_model_params,
         "fixed_omega": FIXED_OMEGA,
         "target_sampling_radius": TARGET_SAMPLING_RADIUS,
-        "nn_hidden_dim": model.hidden_dim,
+        "nn_hidden_dim": f"{model.hidden_dim1} x {model.hidden_dim2}",
         "num_evaluations_per_individual": NUM_EVALUATIONS_PER_INDIVIDUAL,
     }
 )
