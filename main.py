--- conflicted
+++ resolved
@@ -11,77 +11,6 @@
 from nn import CPGController, load_model_params
 from render import show_video, post_render
 
-<<<<<<< HEAD
-MODEL_FILENAME = "final_model_gen4000.msgpack" # Specify model file path here
-TARGET_X = 1 # Specify target X here
-TARGET_Y = -1 # Specify target Y here
-
-env = create_environment()
-cpg = CPG(dt=CONTROL_TIMESTEP)
-
-jit_reset = jax.jit(env.reset)
-max_joint_limit = float(env.action_space.high[0])
-
-master_key = jax.random.PRNGKey(SEED)
-rng_init, rng_env_reset, rng_cpg_reset = jax.random.split(master_key, 3)
-
-# Load model parameters from file
-num_cpg_params_to_generate = NUM_ARMS * NUM_OSCILLATORS_PER_ARM * 2
-model = CPGController(num_outputs=num_cpg_params_to_generate)
-dummy_input = jnp.zeros((1, 2))
-example_params_tree = model.init(rng_init, dummy_input)['params']
-loaded_params_tree = load_model_params(MODEL_FILENAME, example_params_tree)
-
-# calculate direction to target
-target_pos_3d = jnp.array([TARGET_X, TARGET_Y, 0.0])
-target_pos_2d = target_pos_3d[:2]
-norm = jnp.linalg.norm(target_pos_2d)
-normalized_direction = target_pos_2d / norm
-
-# infer model
-generated_rx_params = model.apply({'params': loaded_params_tree}, normalized_direction)
-
-cpg_params = jnp.concatenate([generated_rx_params, jnp.array([FIXED_OMEGA])])
-
-initial_env_state = jit_reset(rng=rng_env_reset, target_position=target_pos_3d)
-initial_cpg_state = cpg.reset(rng=rng_cpg_reset)
-
-num_r_params = NUM_ARMS * NUM_OSCILLATORS_PER_ARM
-new_R = cpg_params[:num_r_params]
-new_X = cpg_params[num_r_params:-1]
-new_omega = cpg_params[-1]
-
-modulated_cpg_state = modulate_cpg(
-    cpg_state=initial_cpg_state,
-    new_R=new_R,
-    new_X=new_X,
-    new_omega=new_omega,
-    max_joint_limit=max_joint_limit
-)
-
-sim_state = create_initial_simulation_state(initial_env_state, modulated_cpg_state)
-
-frames = []
-step_count = 0
-start_sim_time = time.time()
-evaluator = EpisodeEvaluator()
-while not sim_state.terminated and not sim_state.truncated:
-    sim_state = evaluator.simulation_single_step_logic(sim_state)
-    frame = env.render(state=sim_state.env_state)
-    processed_frame = post_render(frame, environment_configuration=env.environment_configuration)
-    frames.append(jnp.array(processed_frame))
-    step_count += 1
-
-end_sim_time = time.time()
-print(f"Simulation finished after {step_count} steps.")
-print(f"Final distance: {sim_state.current_distance:.4f}")
-print(f"Terminated: {sim_state.terminated}, Truncated: {sim_state.truncated}")
-print(f"Simulation wall-clock time: {end_sim_time - start_sim_time:.2f}s")
-
-video_filename = f"simulation_target_{TARGET_X}_{TARGET_Y}.mp4"
-show_video(images=frames, sim_time=env.environment_configuration.simulation_time, path=video_filename)
-print(f"Video saved to {video_filename}")
-=======
 FIXED_OMEGA = 4.5
 MODEL_FILENAME = "final_model_gen2000.msgpack" # Specify model file path here
 TARGET_POS = jnp.array([-1, -1])
@@ -135,4 +64,3 @@
     video_filename = f"simulation_target_{TARGET_POS[0]}_{TARGET_POS[1]}.mp4"
     show_video(images=frames, sim_time=evaluator.env.environment_configuration.simulation_time, path=video_filename)
     print(f"Video saved to {video_filename}")
->>>>>>> 88a9de4f
