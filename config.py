--- conflicted
+++ resolved
@@ -16,13 +16,10 @@
 TARGET_REACHED_BONUS = 1.0
 MAXIMUM_TIME_BONUS = 1.0 # Bonus for reaching the target in less than max time
 
-<<<<<<< HEAD
 NUM_INFERENCES_PER_TRIAL = 5 # Number of inferences per trial
-=======
 MAX_STEPS_PER_EPISODE = 300 # Max steps in the inner loop per evaluation
 MAX_STEPS_PER_PPO_EPISODE = 100
 NO_PROGRESS_THRESHOLD = 40 # Steps without improvement before truncating
->>>>>>> 64e2629c
 
 MAX_STEPS_PER_EPISODE = 150 # Max steps in the inner loop per evaluation
 
